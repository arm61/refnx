--- conflicted
+++ resolved
@@ -33,11 +33,7 @@
 
     #- travis_retry pip install --install-option="--no-cython-compile" Cython==0.22
 
-<<<<<<< HEAD
     - conda install --yes python=$TRAVIS_PYTHON_VERSION atlas numpy scipy nose h5py cython matplotlib pandas xlrd Ipython
-=======
-    - conda install --yes python=$TRAVIS_PYTHON_VERSION atlas numpy scipy nose h5py cython matplotlib pandas
->>>>>>> c14f19da
     - pip install emcee uncertainties
     - git clone https://github.com/andyfaff/lmfit-py.git
     - cd lmfit-py && git checkout emcee
