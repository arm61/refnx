--- conflicted
+++ resolved
@@ -519,13 +519,8 @@
     def fit(self, method='L-BFGS-B', target='nll', **kws):
         """
         Obtain the maximum log-likelihood, or log-posterior, estimate (mode)
-<<<<<<< HEAD
-        of the objective. For a least-squares objective maximum log-likelihood
-        corresponds to lowest chi2.
-=======
         of the objective. Maximising the log-likelihood is equivalent to
         minimising chi2 in a least squares fit.
->>>>>>> 9c3bfe3f
 
         Parameters
         ----------
@@ -542,19 +537,11 @@
 
             You can also choose many of the minimizers from
             ``scipy.optimize.minimize``.
-<<<<<<< HEAD
-=======
-
->>>>>>> 9c3bfe3f
+
         target : {'nll', 'nlpost'}, optional
             Minimize the negative log-likelihood (`'nll'`) or the negative
             log-posterior (`'nlpost'`). This is equivalent to maximising the
             likelihood or posterior probabilities respectively.
-<<<<<<< HEAD
-            This option only applies to the `differential_evolution`, `shgo`,
-            `dual_annealing` or `L-BFGS-B` options.
-            Have prior probabilities been defined that should be considered?
-=======
             Maximising the likelihood is equivalent to minimising chi^2 in a
             least-squares fit.
             This option only applies to the `differential_evolution`, `shgo`,
@@ -566,7 +553,6 @@
             ``PDF.rv.ppf([0.005, 0.995])``, covering 99 % of the statistical
             distribution.
 
->>>>>>> 9c3bfe3f
         kws : dict
             Additional arguments are passed to the underlying minimization
             method.
